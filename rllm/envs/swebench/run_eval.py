--- conflicted
+++ resolved
@@ -672,7 +672,6 @@
         eval_report = json.load(f)
         
         # Calculate reward based on correct/incorrect stats
-<<<<<<< HEAD
         f2p_success = eval_report["f2p_success"]
         f2p_failure = eval_report["f2p_failure"]
         p2p_success = eval_report["p2p_success"]
@@ -692,14 +691,4 @@
 
         # normalize reward between [-1, 1]
         reward = 2 * resolve_rate - 1
-        return reward
-=======
-        resolved_instances = eval_report["resolved_instances"]
-        submitted_instances = eval_report["submitted_instances"]
-        print(f"Resolved instances: {resolved_instances}")
-        print(f"Submitted instances: {submitted_instances}")
-
-        resolve_rate = resolved_instances / submitted_instances
-        
-        return resolve_rate
->>>>>>> 47189405
+        return reward