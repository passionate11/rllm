data:
  tokenizer: null
  train_files: ~/data/rlhf/gsm8k/train.parquet
  val_files: ~/data/rlhf/gsm8k/test.parquet
  prompt_key: prompt
  reward_fn_key: data_source
  max_prompt_length: 512
  max_response_length: 512
  train_batch_size: 1024
  val_batch_size: null
  return_raw_input_ids: False  # This should be set to true when the tokenizer between policy and rm differs
  return_raw_chat: False
  shuffle: True
  filter_overlong_prompts: False # for large-scale dataset, filtering overlong prompts could be timeconsuming. You cat set the filter_overlong_prompts_workers to use multiprocessing to speed up.
  filter_overlong_prompts_workers: 1
  truncation: error
  image_key: images
  video_key: videos
  custom_cls:
      path: null
      name: null

actor_rollout_ref:
  hybrid_engine: True
  model:
    path: ~/models/deepseek-llm-7b-chat
    external_lib: null
    override_config: { }
    enable_gradient_checkpointing: True
    use_remove_padding: False
    use_liger: False
  actor:
    strategy: fsdp  # [fsdp, fsdp2], This is for backward-compatibility
    ppo_mini_batch_size: 256
    use_dynamic_mini_batch: False
    ppo_num_mini_batches: 1
    ppo_micro_batch_size: null # will be deprecated, use ppo_micro_batch_size_per_gpu
    ppo_micro_batch_size_per_gpu: null
    use_dynamic_bsz: False
    ppo_max_token_len_per_gpu: 16384 # n * ${data.max_prompt_length} + ${data.max_response_length}
    grad_clip: 1.0
    # pg_losses2 = -advantages * torch.clamp(ratio, 1 - cliprange_low, 1 + cliprange_high)
    clip_ratio: 0.2 # default value if clip_ratio_low and clip_ratio_high are not specified
    clip_ratio_low: 0.2
    clip_ratio_high: 0.2
    clip_ratio_c: 3.0 # lower bound of the value for Dual-clip PPO from https://arxiv.org/pdf/1912.09729
    loss_agg_mode: "token-mean" # / "seq-mean-token-sum" / "seq-mean-token-mean"
    entropy_coeff: 0
    use_kl_loss: False # True for GRPO
    use_torch_compile: True # False to disable torch compile
    kl_loss_coef: 0.001 # for grpo
    kl_loss_type: low_var_kl # for grpo
    ppo_epochs: 1
    shuffle: False
    ulysses_sequence_parallel_size: 1 # sp size
    checkpoint:
      contents: ['model', 'optimizer', 'extra']  # with 'hf_model' you can save whole model as hf format, now only use sharded model checkpoint to save space
    optim:
      lr: 1e-6
      lr_warmup_steps: -1 # Prioritized. Negative values mean delegating to lr_warmup_steps_ratio.
      lr_warmup_steps_ratio: 0.  # the total steps will be injected during runtime
      min_lr_ratio: null   # only useful for warmup with cosine
      warmup_style: constant  # select from constant/cosine
      total_training_steps: -1  # must be override by program
      weight_decay: 0.01
    fsdp_config:
      wrap_policy:
        # transformer_layer_cls_to_wrap: None
        min_num_params: 0
      param_offload: False
      optimizer_offload: False
      offload_policy: False # only for fsdp2, offload param\grad\optimizer during train
      reshard_after_forward: True # only for fsdp2, [True, False, int between 1 and fsdp_size]
      fsdp_size: -1
    # RLLM Arguments
    grad_norm_threshold: 1e5 # Max grad norm to skip gradient update.
  ref:
    strategy: fsdp
    fsdp_config:
      param_offload: False
      reshard_after_forward: True # only for fsdp2, [True, False, int between 1 and fsdp_size]
      wrap_policy:
        # transformer_layer_cls_to_wrap: None
        min_num_params: 0
    use_torch_compile: ${actor_rollout_ref.actor.use_torch_compile}
    log_prob_micro_batch_size: null # will be deprecated, use log_prob_micro_batch_size_per_gpu
    log_prob_micro_batch_size_per_gpu: null
    log_prob_use_dynamic_bsz: ${actor_rollout_ref.actor.use_dynamic_bsz}
    log_prob_max_token_len_per_gpu: ${actor_rollout_ref.actor.ppo_max_token_len_per_gpu}
    ulysses_sequence_parallel_size: ${actor_rollout_ref.actor.ulysses_sequence_parallel_size} # sp size
  rollout:
    name: vllm
    mode: sync # sync: LLM, async: AsyncLLM
    chat_scheduler: null # async chat scheduler, e.g verl.schedulers.naive_chat_scheduler.NaiveChatCompletionScheduler
    temperature: 1.0
    top_k: -1 # 0 for hf rollout, -1 for vllm rollout
    top_p: 1
    use_fire_sampling: False # https://arxiv.org/abs/2410.21236
    prompt_length: ${data.max_prompt_length}  # not use for opensource
    response_length: ${data.max_response_length}
    # for vllm rollout
    dtype: bfloat16 # should align with FSDP
    gpu_memory_utilization: 0.5
    ignore_eos: False
    enforce_eager: False
    free_cache_engine: False
    load_format: dummy_dtensor
    tensor_model_parallel_size: 2
    max_num_batched_tokens: 8192
    max_model_len: null
    max_num_seqs: 1024
    log_prob_micro_batch_size: null # will be deprecated, use log_prob_micro_batch_size_per_gpu
    log_prob_micro_batch_size_per_gpu: null
    log_prob_use_dynamic_bsz: ${actor_rollout_ref.actor.use_dynamic_bsz}
    log_prob_max_token_len_per_gpu: ${actor_rollout_ref.actor.ppo_max_token_len_per_gpu}
    disable_log_stats: True
    enable_chunked_prefill: True # may get higher throughput when set to True. When activated, Please increase max_num_batched_tokens or decrease max_model_len.
    # for hf rollout
    do_sample: True
    # number of responses (i.e. num sample times)
    n: 1 # > 1 for grpo
    engine_kwargs: # inference engine parameters
      swap_space: null # null means "use the engine default value" (usually 4 GB), setting it to, e.g., 32 means 32 GB
    val_kwargs:
      # sampling parameters for validation
      top_k: -1 # 0 for hf rollout, -1 for vllm rollout
      top_p: 1.0
      temperature: 0
      n: 1
      do_sample: False # default eager for validation
    multi_turn: 
      enable: False  # should set rollout.name to sglang_async if True
      max_turns: null  # null for no limit (default max_length // 3)
      tool_config_path: null  # null for no tool
      format: chatml  # chatml, more formats will be supported in the future
    # RLLM Arguments
    disable_logging: True # Disable logging for vLLM async rollout.

critic:
  rollout_n: ${actor_rollout_ref.rollout.n}
  strategy: fsdp # [fsdp, fsdp2]
  optim:
    lr: 1e-5
    lr_warmup_steps_ratio: 0.  # the total steps will be injected during runtime
    min_lr_ratio: null   # only useful for warmup with cosine
    warmup_style: constant  # select from constant/cosine
    total_training_steps: -1  # must be override by program
    weight_decay: 0.01
  model:
    path: ~/models/deepseek-llm-7b-chat
    tokenizer_path: ${actor_rollout_ref.model.path}
    override_config: { }
    external_lib: ${actor_rollout_ref.model.external_lib}
    enable_gradient_checkpointing: True
    use_remove_padding: False
    fsdp_config:
      param_offload: False
      optimizer_offload: False
      offload_policy: False # only for fsdp2, offload param\grad\optimizer during train
      reshard_after_forward: True # only for fsdp2, [True, False, int between 1 and fsdp_size]
      wrap_policy:
        # transformer_layer_cls_to_wrap: None
        min_num_params: 0
      fsdp_size: -1
  ppo_mini_batch_size: ${actor_rollout_ref.actor.ppo_mini_batch_size}
  ppo_micro_batch_size: null # will be deprecated, use ppo_micro_batch_size_per_gpu
  ppo_micro_batch_size_per_gpu: null
  forward_micro_batch_size: ${critic.ppo_micro_batch_size}
  forward_micro_batch_size_per_gpu: ${critic.ppo_micro_batch_size_per_gpu}
  use_dynamic_bsz: ${actor_rollout_ref.actor.use_dynamic_bsz}
  ppo_max_token_len_per_gpu: 32768 # (${actor_rollout_ref.actor.ppo_max_token_len_per_gpu}) * 2
  forward_max_token_len_per_gpu: ${critic.ppo_max_token_len_per_gpu}
  ulysses_sequence_parallel_size: 1 # sp size
  ppo_epochs: ${actor_rollout_ref.actor.ppo_epochs}
  shuffle: ${actor_rollout_ref.actor.shuffle}
  grad_clip: 1.0
  cliprange_value: 0.5
  checkpoint:
    contents: ['model', 'optimizer', 'extra']  # with 'hf_model' you can save whole model as hf format, now only use sharded model checkpoint to save space

reward_model:
  enable: False
  strategy: fsdp
  model:
    input_tokenizer: ${actor_rollout_ref.model.path}  # set this to null if the chat template is identical
    path: ~/models/FsfairX-LLaMA3-RM-v0.1
    external_lib: ${actor_rollout_ref.model.external_lib}
    use_remove_padding: False
    fsdp_config:
      wrap_policy:
        min_num_params: 0
      param_offload: False
      reshard_after_forward: True # only for fsdp2, [True, False, int between 1 and fsdp_size]
      fsdp_size: -1
  micro_batch_size: null # will be deprecated, use micro_batch_size_per_gpu
  micro_batch_size_per_gpu: null # set a number
  max_length: null
  ulysses_sequence_parallel_size: 1 # sp size
  use_dynamic_bsz: ${critic.use_dynamic_bsz}
  forward_max_token_len_per_gpu: ${critic.forward_max_token_len_per_gpu}
  reward_manager: naive
  launch_reward_fn_async: False # custom reward function executed async on CPU, during log_prob

custom_reward_function:
  path: null
  name: compute_score

algorithm:
  gamma: 1.0
  lam: 1.0
  adv_estimator: gae
  norm_adv_by_std_in_grpo: True
  use_kl_in_reward: False
  kl_penalty: kl  # how to estimate kl divergence
  kl_ctrl:
    type: fixed
    kl_coef: 0.001
    horizon: 10000
    target_kl: 0.1
  # RLLM Arguments
  mask_truncated_samples: False # Zero gradient for truncated samples (by setting advantage=0)
  clip_advantages: False

trainer:
  balance_batch: True
  total_epochs: 30
  total_training_steps: null
  project_name: verl_examples
  experiment_name: gsm8k
  logger: [ 'console', 'wandb' ]
  log_val_generations: 0
  rollout_data_dir: null # directory for logging the rollout data, no dump if null
  validation_data_dir: null # directory for logging the validation data, no dump if null
  nnodes: 1
  n_gpus_per_node: 8
  save_freq: -1
  # auto: find the last ckpt to resume. If can't find, start from scratch
  resume_mode: auto # or disable or resume_path if resume_from_path is set
  resume_from_path: null
  val_before_train: True
  test_freq: -1
  critic_warmup: 0
  default_hdfs_dir: null
  del_local_ckpt_after_load: False
  default_local_dir: checkpoints/${trainer.project_name}/${trainer.experiment_name}
  max_actor_ckpt_to_keep: null
  max_critic_ckpt_to_keep: null
  # The timeout for ray worker group to wait for the register center to be ready
  ray_wait_register_center_timeout: 300
  # RLLM arguments
  rejection_sample: False # Reject sample prompts that all succeed or all fail (0 signal for GRPO due to normalization).
  rejection_sample_multiplier: 2 # Multiple the training batch size by this factor to account for rejection sampling reduction.
  n_training_gpus_per_node: 4 # For verl-pipeline.

ray_init:
  num_cpus: null # `None` means using all CPUs, which might cause hang if limited in systems like SLURM. Please set to a number allowed then.

# RLLM Agent Config
env:
<<<<<<< HEAD
  name: custom
  subtask: custom
  miniwob_url: "file://<PATH_TO_MINIWOB_CLONED_REPO>/miniwob/html/miniwob/" 
=======
  name: browsergym
  env_args: {}
>>>>>>> e401ff62

agent:
  name: webagent
  max_steps: 20
  async_engine: True
  n_parallel_agents: null
  trajectory_timeout: null
  normalize_step_advantage: False
  use_stepwise_advantage: False
  stepwise_advantage_mode: "broadcast" 
  agent_args: {}
  engine_args: {}<|MERGE_RESOLUTION|>--- conflicted
+++ resolved
@@ -257,14 +257,8 @@
 
 # RLLM Agent Config
 env:
-<<<<<<< HEAD
-  name: custom
-  subtask: custom
-  miniwob_url: "file://<PATH_TO_MINIWOB_CLONED_REPO>/miniwob/html/miniwob/" 
-=======
   name: browsergym
   env_args: {}
->>>>>>> e401ff62
 
 agent:
   name: webagent
